--- conflicted
+++ resolved
@@ -494,27 +494,15 @@
           { pmStatus: "Overdue" },
           {
             pmStatus: "Due",
-<<<<<<< HEAD
-            pmDueMonth: { $in: allowedDueMonths }
-          }
-        ]
-=======
             pmDueMonth: { $in: allowedDueMonths }, // Now includes current + next month
           },
         ],
->>>>>>> 0398def4
       }).lean();
 
       if (!pms.length) {
         return res.json({ pms: [], count: 0, filteredByEmployee: true });
       }
 
-<<<<<<< HEAD
-      // Batch process customer data - FIXED: Added telephone here
-      const customerCodes = [...new Set(pms.map(pm => pm.customerCode).filter(Boolean))];
-      const customers = await Customer.find({ customercodeid: { $in: customerCodes } })
-        .select('customercodeid customername hospitalname street city region email telephone')
-=======
       // Batch process customer data
       const customerCodes = [
         ...new Set(pms.map((pm) => pm.customerCode).filter(Boolean)),
@@ -525,7 +513,6 @@
         .select(
           "customercodeid customername hospitalname street city region email"
         )
->>>>>>> 0398def4
         .lean();
 
       const customerMap = customers.reduce((map, customer) => {
@@ -572,10 +559,7 @@
           street: customer.street,
           city: customer.city,
           region: customer.region,
-<<<<<<< HEAD
           telephone: customer.telephone
-=======
->>>>>>> 0398def4
         };
 
         result.push(pmObj);
@@ -597,11 +581,6 @@
       ],
     }).lean();
 
-<<<<<<< HEAD
-    const customerCodes = [...new Set(pms.map(pm => pm.customerCode).filter(Boolean))];
-    const customers = await Customer.find({ customercodeid: { $in: customerCodes } })
-      .select('customercodeid customername hospitalname street city region email telephone')
-=======
     const customerCodes = [
       ...new Set(pms.map((pm) => pm.customerCode).filter(Boolean)),
     ];
@@ -611,7 +590,6 @@
       .select(
         "customercodeid customername hospitalname street city region email"
       )
->>>>>>> 0398def4
       .lean();
 
     const customerMap = customers.reduce((map, customer) => {
@@ -621,7 +599,6 @@
 
     const enrichedAll = pms.map((pm) => {
       const customer = customerMap[pm.customerCode];
-<<<<<<< HEAD
       return customer ? {
         ...pm,
         email: customer.email?.trim() || null,
@@ -633,20 +610,6 @@
         region: customer.region,
         telephone: customer.telephone
       } : pm;
-=======
-      return customer
-        ? {
-            ...pm,
-            email: customer.email?.trim() || null,
-            customercodeid: customer.customercodeid,
-            customername: customer.customername,
-            hospitalname: customer.hospitalname,
-            street: customer.street,
-            city: customer.city,
-            region: customer.region,
-          }
-        : pm;
->>>>>>> 0398def4
     });
 
     return res.json({
@@ -1003,7 +966,6 @@
     await transporter.sendMail({
       from: "webadmin@skanray-access.com",
       to: email,
-<<<<<<< HEAD
       subject: "Your OTP Code - Valid for 5 Minutes",
       html: `
         <div style="font-family: Arial, sans-serif; max-width: 600px; margin: 0 auto;">
@@ -1021,10 +983,6 @@
     res.json({
       message: "OTP sent successfully to " + email,
       expiresIn: "5 minutes"
-=======
-      subject: "Your OTP Code",
-      text: `Your OTP code is ${otp}`,
->>>>>>> 0398def4
     });
   } catch (err) {
     res.status(500).json({ message: err.message });
